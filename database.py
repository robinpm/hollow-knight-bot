--- conflicted
+++ resolved
@@ -14,12 +14,9 @@
         """CREATE TABLE IF NOT EXISTS progress (
                 guild_id TEXT,
                 user_id TEXT,
-<<<<<<< HEAD
+
                 update_text TEXT,
-=======
-                update TEXT,
->>>>>>> f73f87f4
-                ts INTEGER
+         ts INTEGER
             )"""
     )
     _conn.execute(
@@ -38,11 +35,8 @@
     """Store a progress update."""
     with _conn:
         _conn.execute(
-<<<<<<< HEAD
+
             "INSERT INTO progress (guild_id, user_id, update_text, ts) VALUES (?, ?, ?, ?)",
-=======
-            "INSERT INTO progress (guild_id, user_id, update, ts) VALUES (?, ?, ?, ?)",
->>>>>>> f73f87f4
             (str(guild_id), str(user_id), text, ts),
         )
 
@@ -50,19 +44,13 @@
 def get_last_update(guild_id: int, user_id: int) -> Optional[Tuple[str, int]]:
     """Return the most recent update for a user in a guild."""
     cur = _conn.execute(
-<<<<<<< HEAD
+
         "SELECT update_text, ts FROM progress WHERE guild_id=? AND user_id=? ORDER BY ts DESC LIMIT 1",
         (str(guild_id), str(user_id)),
     )
     row = cur.fetchone()
     return (row["update_text"], row["ts"]) if row else None
-=======
-        "SELECT update, ts FROM progress WHERE guild_id=? AND user_id=? ORDER BY ts DESC LIMIT 1",
-        (str(guild_id), str(user_id)),
-    )
-    row = cur.fetchone()
-    return (row["update"], row["ts"]) if row else None
->>>>>>> f73f87f4
+
 
 
 def get_updates_today_by_guild(guild_id: int) -> Dict[str, List[str]]:
@@ -72,20 +60,16 @@
     )
     start_ts = int(start_of_day.timestamp())
     cur = _conn.execute(
-<<<<<<< HEAD
+
         "SELECT user_id, update_text FROM progress WHERE guild_id=? AND ts>=? ORDER BY ts",
-=======
-        "SELECT user_id, update FROM progress WHERE guild_id=? AND ts>=? ORDER BY ts",
->>>>>>> f73f87f4
+
         (str(guild_id), start_ts),
     )
     updates: Dict[str, List[str]] = {}
     for row in cur.fetchall():
-<<<<<<< HEAD
+
         updates.setdefault(row["user_id"], []).append(row["update_text"])
-=======
-        updates.setdefault(row["user_id"], []).append(row["update"])
->>>>>>> f73f87f4
+
     return updates
 
 
