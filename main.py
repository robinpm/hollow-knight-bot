--- conflicted
+++ resolved
@@ -3,11 +3,8 @@
 
 import asyncio
 
-<<<<<<< HEAD
 from core.main import main
-=======
-from src.core.main import main
->>>>>>> 652d0a2b
+
 
 if __name__ == "__main__":
     asyncio.run(main())