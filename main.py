--- conflicted
+++ resolved
@@ -6,11 +6,8 @@
 # - Increment minor version (1.x -> 2.0) for major new features or breaking changes
 # - This version is used in /hollow-bot info command and health check endpoint
 # Bot version - increment this for each release
-<<<<<<< HEAD
+
 BOT_VERSION = "1.4.5"
-=======
-BOT_VERSION = "1.4.3"
->>>>>>> 6ab75be7
 
 import asyncio
 import os
@@ -82,11 +79,8 @@
 
 PROGRESS_RE = re.compile(r"\b(beat|got|found|upgraded)\b", re.I)
 last_sent: Dict[str, datetime.date] = {}
-<<<<<<< HEAD
+  
 SPONTANEOUS_RESPONSE_CHANCE = config.spontaneous_response_chance
-=======
-SPONTANEOUS_RESPONSE_CHANCE = float(os.getenv("SPONTANEOUS_RESPONSE_CHANCE", "0.05"))
->>>>>>> 6ab75be7
 
 
 def is_admin(member: discord.Member) -> bool:
@@ -166,7 +160,6 @@
         return
 
     try:
-<<<<<<< HEAD
         mentioned = bot.user in message.mentions
 
         if mentioned:
@@ -176,24 +169,6 @@
                 )
             content = content.strip()
 
-=======
-        if message.author.bot or not message.guild or not bot.user:
-            return
-
-        content = message.content.strip()
-        if not content:
-            return
-
-        mentioned = bot.user in message.mentions
-
-        if mentioned:
-            for mention in message.mentions:
-                content = content.replace(f"<@!{mention.id}>", "").replace(
-                    f"<@{mention.id}>", ""
-                )
-            content = content.strip()
-
->>>>>>> 6ab75be7
             if not content:
                 await message.reply(
                     "Hey gamer! What's up? Ready to talk about your Hallownest journey?"
@@ -241,7 +216,7 @@
                 reply = convo_chain.predict(input=prompt)
                 if reply:
                     await message.reply(reply)
-<<<<<<< HEAD
+
 
     except commands.CommandError as e:
         # Ignore command-related errors and let default handlers deal with them
@@ -257,19 +232,6 @@
                 log.error(f"Failed to send error reply: {reply_error}")
     finally:
         await bot.process_commands(message)
-=======
-
-        await bot.process_commands(message)
-
-    except Exception as e:
-        log.error(f"Error handling message: {e}")
-        try:
-            await message.reply(
-                "The Infection got to my response system. But I heard you, gamer!"
-            )
-        except Exception as reply_error:
-            log.error(f"Failed to send error reply: {reply_error}")
->>>>>>> 6ab75be7
 
 
 async def handle_progress(message: discord.Message, text: str) -> None:
